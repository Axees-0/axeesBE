--- conflicted
+++ resolved
@@ -4,29 +4,11 @@
 import { Color, Focus } from '@/GlobalStyles';
 import { router } from 'expo-router';
 import { DemoData } from '@/demo/DemoData';
-<<<<<<< HEAD
-import { EmptyState } from '@/components/ErrorState';
-import { AvatarWithFallback } from '@/components/AvatarWithFallback';
-import { CreatorCardSkeleton } from '@/components/LoadingIndicator';
-import { StatsDashboard, StatsBar } from '@/components/StatsDashboard';
-
-const Web = () => {
-  const [isLoading, setIsLoading] = useState(true);
-  
-  // Simulate initial loading for demo
-  React.useEffect(() => {
-    const timer = setTimeout(() => {
-      setIsLoading(false);
-    }, 800); // Quick loading for demo polish
-    return () => clearTimeout(timer);
-  }, []);
-=======
 import { AccessibleFilters } from './AccessibleFilters';
 import { EmptyState } from './EmptyState';
 
 const Web = () => {
   const { width: screenWidth } = useWindowDimensions();
->>>>>>> d6ee4f93
   
   // Creator data - Using DemoData.creators with mapped structure for explore page
   const creators = DemoData.creators.map(creator => {
@@ -212,12 +194,6 @@
           <Text style={[styles.title, dynamicStyles.title]}>Explore Creators & Influencers</Text>
           <Text style={[styles.subtitle, dynamicStyles.subtitle]}>Connect with top creators for your brand campaigns</Text>
         </View>
-        
-        {/* Stats Dashboard for investors */}
-        <StatsDashboard style={styles.statsSection} />
-        
-        {/* Compact stats bar */}
-        <StatsBar style={styles.statsBar} />
         
         <View style={styles.searchSection}>
           <View style={[styles.searchBar, dynamicStyles.searchBar]} role="search">
@@ -314,23 +290,9 @@
           </View>
         )}
         
-<<<<<<< HEAD
-        <View style={styles.creatorsGrid}>
-          {isLoading ? (
-            // Show skeleton loaders while loading
-            Array.from({ length: 6 }).map((_, index) => (
-              <View key={`skeleton-${index}`} style={styles.creatorCard}>
-                <CreatorCardSkeleton />
-              </View>
-            ))
-          ) : (
-            filteredCreators.map((creator) => (
-            <TouchableOpacity 
-=======
         <View style={[styles.creatorsGrid, dynamicStyles.creatorsGrid]}>
           {filteredCreators.map((creator) => (
             <Pressable 
->>>>>>> d6ee4f93
               key={creator.id}
               style={({ pressed, focused }) => [
                 styles.creatorCard,
@@ -343,11 +305,11 @@
               accessibilityLabel={`View ${creator.name}'s profile`}
               {...(Platform.OS === 'web' && { tabIndex: 0 })}
             >
-              <AvatarWithFallback
-                source={creator.avatarUrl}
-                name={creator.name}
-                size={100}
+              <Image
                 style={styles.creatorAvatar}
+                source={creator.avatarUrl || require("@/assets/empty-image.png")}
+                placeholder={require("@/assets/empty-image.png")}
+                contentFit="cover"
               />
               <Text style={[styles.creatorName, dynamicStyles.creatorName]}>{creator.name}</Text>
               <Text style={styles.creatorHandle} numberOfLines={1} ellipsizeMode="tail">{creator.handle}</Text>
@@ -358,28 +320,6 @@
                   <Text key={index} style={styles.tag}>{tag}</Text>
                 ))}
               </View>
-<<<<<<< HEAD
-            </TouchableOpacity>
-          ))
-          )}
-          {!isLoading && filteredCreators.length === 0 && (
-            <EmptyState
-              icon="🔍"
-              title={searchText || selectedFilters.length > 0 ? "No creators found" : "No creators available"}
-              message={
-                searchText 
-                  ? `No results for "${searchText}"${selectedFilters.length > 0 ? ` with filters: ${selectedFilters.join(', ')}` : ''}`
-                  : selectedFilters.length > 0
-                  ? `No creators found with filters: ${selectedFilters.join(', ')}`
-                  : "Start by searching or selecting a category"
-              }
-              actionText={searchText || selectedFilters.length > 0 ? "Clear search" : undefined}
-              onAction={searchText || selectedFilters.length > 0 ? () => {
-                setSearchText('');
-                setSelectedFilters([]);
-                applyFilters('', []);
-              } : undefined}
-=======
             </Pressable>
           ))}
           {filteredCreators.length === 0 && (
@@ -397,7 +337,6 @@
                 applyFilters('', []);
               }}
               totalCreators={creators.length}
->>>>>>> d6ee4f93
             />
           )}
         </View>
@@ -624,12 +563,6 @@
     fontWeight: '600',
     flexShrink: 1,
   },
-  statsSection: {
-    marginBottom: 24,
-  },
-  statsBar: {
-    marginBottom: 24,
-  },
 });
 
 export default Web;